--- conflicted
+++ resolved
@@ -1,10 +1,6 @@
 [package]
 name = "arkworks-utils"
-<<<<<<< HEAD
-version = "0.4.14"
-=======
 version = "0.4.17"
->>>>>>> 7f46196b
 authors = ["Webb Developers"]
 edition = "2018"
 description = "Webb protocol's utils for zero-knowledge gadgets written using Arkworks"
