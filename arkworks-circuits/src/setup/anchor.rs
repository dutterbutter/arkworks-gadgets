use super::common::*;
use crate::circuit::anchor::AnchorCircuit;
use ark_crypto_primitives::Error;
use ark_ec::PairingEngine;
use ark_ff::{BigInteger, PrimeField};
use ark_std::{
	rand::{CryptoRng, Rng, RngCore},
	rc::Rc,
	vec::Vec,
};
use arkworks_gadgets::{
	arbitrary::anchor_data::Input as AnchorDataInput,
	leaf::anchor::{
		constraints::AnchorLeafGadget, AnchorLeaf, Private as LeafPrivate, Public as LeafPublic,
	},
	merkle_tree::Path,
};
use arkworks_utils::{
	poseidon::PoseidonParameters,
	utils::common::{setup_params_x5_3, setup_params_x5_4, Curve},
};

pub type AnchorConstraintDataInput<F> = AnchorDataInput<F>;

pub type Leaf_x5<F> = AnchorLeaf<F, PoseidonCRH_x5_4<F>>;

pub type LeafGadget_x5<F> = AnchorLeafGadget<F, PoseidonCRH_x5_4<F>, PoseidonCRH_x5_4Gadget<F>>;

pub type Circuit_x5<F, const N: usize, const M: usize> = AnchorCircuit<
	F,
	PoseidonCRH_x5_4<F>,
	PoseidonCRH_x5_4Gadget<F>,
	TreeConfig_x5<F>,
	LeafCRHGadget<F>,
	PoseidonCRH_x5_3Gadget<F>,
	N,
	M,
>;

pub type Leaf_x17<F> = AnchorLeaf<F, PoseidonCRH_x17_5<F>>;
pub type LeafGadget_x17<F> = AnchorLeafGadget<F, PoseidonCRH_x17_5<F>, PoseidonCRH_x17_5Gadget<F>>;

pub type Circuit_x17<F, const N: usize, const M: usize> = AnchorCircuit<
	F,
	PoseidonCRH_x17_5<F>,
	PoseidonCRH_x17_5Gadget<F>,
	TreeConfig_x17<F>,
	LeafCRHGadget<F>,
	PoseidonCRH_x17_3Gadget<F>,
	N,
	M,
>;

pub fn setup_leaf_x5_4<F: PrimeField, R: RngCore>(
	curve: Curve,
	chain_id: u128,
	rng: &mut R,
) -> Result<(Vec<u8>, Vec<u8>, Vec<u8>, Vec<u8>), Error> {
	let params5 = setup_params_x5_4::<F>(curve);
	// Secret inputs for the leaf
	let leaf_private = LeafPrivate::generate(rng);

	let chain_id_f = F::from(chain_id);
	let leaf_public = LeafPublic::new(chain_id_f);

	let leaf_hash = Leaf_x5::create_leaf(&leaf_private, &leaf_public, &params5)?;
	let nullifier_hash = Leaf_x5::create_nullifier(&leaf_private, &params5)?;

	let secret_bytes = leaf_private.secret().into_repr().to_bytes_le();
	let nullifier_bytes = leaf_private.nullifier().into_repr().to_bytes_le();

	let leaf_bytes = leaf_hash.into_repr().to_bytes_le();
	let nullifier_hash_bytes = nullifier_hash.into_repr().to_bytes_le();

	Ok((
		secret_bytes,
		nullifier_bytes,
		leaf_bytes,
		nullifier_hash_bytes,
	))
}

pub fn setup_leaf_with_privates_raw_x5_4<F: PrimeField>(
	curve: Curve,
	secret_bytes: Vec<u8>,
	nullfier_bytes: Vec<u8>,
<<<<<<< HEAD
	chain_id_bytes: Vec<u8>,
=======
	chain_id: u128,
>>>>>>> 7f46196b
) -> Result<(Vec<u8>, Vec<u8>), Error> {
	let params5 = setup_params_x5_4::<F>(curve);

	let secret = F::from_le_bytes_mod_order(&secret_bytes);
	let nullifier = F::from_le_bytes_mod_order(&nullfier_bytes);
	// Secret inputs for the leaf
	let leaf_private = LeafPrivate::new(secret, nullifier);

	let chain_id_f = F::from(chain_id);
	let leaf_public = LeafPublic::new(chain_id_f);

	let leaf_hash = Leaf_x5::create_leaf(&leaf_private, &leaf_public, &params5)?;
	let nullifier_hash = Leaf_x5::create_nullifier(&leaf_private, &params5)?;

	let leaf_bytes = leaf_hash.into_repr().to_bytes_le();
	let nullifier_hash_bytes = nullifier_hash.into_repr().to_bytes_le();

	Ok((leaf_bytes, nullifier_hash_bytes))
}

pub const N: usize = 30;
pub const M: usize = 2;
pub type AnchorProverSetupBn254_30<F> = AnchorProverSetup<F, M, N>;

pub fn setup_proof_x5_4<E: PairingEngine, R: RngCore + CryptoRng>(
	curve: Curve,
	chain_id: u128,
	secret_raw: Vec<u8>,
	nullifier_raw: Vec<u8>,
	leaves_raw: Vec<Vec<u8>>,
	index: u64,
	roots: [Vec<u8>; M],
	recipient_raw: Vec<u8>,
	relayer_raw: Vec<u8>,
	commitment_raw: Vec<u8>,
	fee: u128,
	refund: u128,
	pk: Vec<u8>,
	rng: &mut R,
<<<<<<< HEAD
) -> Result<(Vec<u8>, Vec<u8>, Vec<u8>, Vec<u8>, Vec<Vec<u8>>), Error> {
=======
) -> Result<(Vec<u8>, Vec<u8>, Vec<u8>, Vec<Vec<u8>>, Vec<Vec<u8>>), Error> {
>>>>>>> 7f46196b
	let params3 = setup_params_x5_3::<E::Fr>(curve);
	let params4 = setup_params_x5_4::<E::Fr>(curve);
	let prover = AnchorProverSetupBn254_30::new(params3, params4);

	let (circuit, leaf_raw, nullifier_hash_raw, roots_raw, public_inputs_raw) = prover
		.setup_circuit_with_privates_raw(
			chain_id,
			secret_raw,
			nullifier_raw,
			leaves_raw,
			index,
			roots,
			recipient_raw,
			relayer_raw,
			commitment_raw,
			fee,
			refund,
		)?;

	let proof = prove_unchecked::<E, _, _>(circuit, &pk, rng)?;

	Ok((
		proof,
		leaf_raw,
		nullifier_hash_raw,
		roots_raw,
		public_inputs_raw,
	))
}

pub fn setup_keys_x5_4<E: PairingEngine, R: RngCore + CryptoRng>(
	curve: Curve,
	rng: &mut R,
) -> Result<(Vec<u8>, Vec<u8>), Error> {
	let params3 = setup_params_x5_3::<E::Fr>(curve);
	let params5 = setup_params_x5_4::<E::Fr>(curve);
	let prover = AnchorProverSetupBn254_30::new(params3, params5);

	let (circuit, ..) = prover.setup_random_circuit(rng)?;

	let (pk, vk) = setup_keys_unchecked::<E, _, _>(circuit, rng)?;

	Ok((pk, vk))
}

pub struct AnchorProverSetup<F: PrimeField, const M: usize, const N: usize> {
	params3: PoseidonParameters<F>,
	params4: PoseidonParameters<F>,
}

impl<F: PrimeField, const M: usize, const N: usize> AnchorProverSetup<F, M, N> {
	pub fn new(params3: PoseidonParameters<F>, params4: PoseidonParameters<F>) -> Self {
		Self { params3, params4 }
	}

<<<<<<< HEAD
	pub fn setup_set(root: &F, roots: &[F; M]) -> Result<SetMembershipPrivate<F, M>, Error> {
		TestSetMembership::generate_secrets(root, roots)
	}

=======
>>>>>>> 7f46196b
	pub fn setup_arbitrary_data(
		recipient: F,
		relayer: F,
		fee: F,
		refund: F,
		commitment: F,
	) -> AnchorConstraintDataInput<F> {
		AnchorConstraintDataInput::new(recipient, relayer, fee, refund, commitment)
	}

	#[allow(clippy::too_many_arguments)]
	pub fn construct_public_inputs(
		chain_id: F,
		nullifier_hash: F,
		roots: [F; M],
		recipient: F,
		relayer: F,
		fee: F,
		refund: F,
		commitment: F,
	) -> Vec<F> {
		let mut pub_ins = vec![chain_id, nullifier_hash];
		pub_ins.extend(roots.to_vec());
		pub_ins.extend(vec![recipient, relayer, fee, refund, commitment]);

		pub_ins
	}

	#[allow(clippy::too_many_arguments)]
	pub fn deconstruct_public_inputs(
		public_inputs: &[F],
	) -> (
		F,      // Chain id
		F,      // Nullifier Hash
		Vec<F>, // Roots
		F,      // Recipient
		F,      // Relayer
		F,      // Fee
		F,      // Refund
		F,      // Commitment
	) {
		let chain_id: F = public_inputs[0];
		let nullifier_hash = public_inputs[1];
		let offset = 2 + M;
		let roots = public_inputs[2..offset].to_vec();
<<<<<<< HEAD
		let root = public_inputs[offset + 1];
		let recipient = public_inputs[offset + 2];
		let relayer = public_inputs[offset + 3];
		let fee = public_inputs[offset + 4];
		let refund = public_inputs[offset + 5];
		let commitments = public_inputs[offset + 6];
=======
		let recipient = public_inputs[offset + 1];
		let relayer = public_inputs[offset + 2];
		let fee = public_inputs[offset + 3];
		let refund = public_inputs[offset + 4];
		let commitments = public_inputs[offset + 5];
>>>>>>> 7f46196b
		(
			chain_id,
			nullifier_hash,
			roots,
			recipient,
			relayer,
			fee,
			refund,
			commitments,
		)
	}

	pub fn setup_leaf<R: Rng>(
		&self,
		chain_id: F,
		rng: &mut R,
	) -> Result<(LeafPrivate<F>, LeafPublic<F>, F, F), Error> {
		// Secret inputs for the leaf
		let leaf_private = LeafPrivate::generate(rng);
		// Public inputs for the leaf
		let leaf_public = LeafPublic::new(chain_id);

		// Creating the leaf
		let leaf_hash = AnchorLeaf::<F, PoseidonCRH_x5_4<F>>::create_leaf(
			&leaf_private,
			&leaf_public,
			&self.params4,
		)?;
		let nullifier_hash =
			AnchorLeaf::<F, PoseidonCRH_x5_4<F>>::create_nullifier(&leaf_private, &self.params4)?;

		Ok((leaf_private, leaf_public, leaf_hash, nullifier_hash))
	}

	pub fn setup_leaf_with_privates(
		&self,
		chain_id: F,
		secret: F,
		nullfier: F,
	) -> Result<(LeafPrivate<F>, LeafPublic<F>, F, F), Error> {
		// Secret inputs for the leaf
		let leaf_private = LeafPrivate::new(secret, nullfier);
		let leaf_public = LeafPublic::new(chain_id);

		// Creating the leaf
		let leaf_hash = Leaf_x5::create_leaf(&leaf_private, &leaf_public, &self.params4)?;
		let nullifier_hash = Leaf_x5::create_nullifier(&leaf_private, &self.params4)?;

		Ok((leaf_private, leaf_public, leaf_hash, nullifier_hash))
	}

	#[allow(clippy::too_many_arguments)]
	pub fn setup_circuit<R: Rng>(
		self,
		chain_id: F,
		leaves: &[F],
		index: u64,
		roots: [F; M], // only first M - 1 member will be used
		recipient: F,
		relayer: F,
		fee: F,
		refund: F,
		commitment: F,
		rng: &mut R,
<<<<<<< HEAD
	) -> Result<(Circuit_x5<F, N, M>, F, F, F, Vec<F>), Error> {
		let arbitrary_input =
			Self::setup_arbitrary_data(recipient, relayer, fee, refund, commitment);
		let (leaf_private, leaf_public, leaf, nullifier_hash) = self.setup_leaf(chain_id, rng)?;
		let mut leaves_new = leaves.to_vec();
		leaves_new.push(leaf);
		let (tree, path) = self.setup_tree_and_path(&leaves_new, index)?;
		let root = tree.root().inner();
		let mut roots_new: [F; M] = [F::default(); M];
		roots_new[0] = root;
		let size_to_copy = if roots.len() > (M - 1) {
			M - 1
		} else {
			roots.len()
		};
		for i in 0..size_to_copy {
			roots_new[i + 1] = roots[i];
		}
		let set_private_inputs = Self::setup_set(&root, &roots_new)?;
=======
	) -> Result<(Circuit_x5<F, N, M>, F, F, Vec<F>, Vec<F>), Error> {
		let arbitrary_input =
			Self::setup_arbitrary_data(recipient, relayer, fee, refund, commitment);
		let (leaf_private, leaf_public, leaf, nullifier_hash) = self.setup_leaf(chain_id, rng)?;
		let (_, path) = self.setup_tree_and_path(&leaves, index)?;
>>>>>>> 7f46196b

		let mc = Circuit_x5::new(
			arbitrary_input.clone(),
			leaf_private,
			leaf_public,
			roots,
			self.params4,
			path,
			nullifier_hash,
		);

		let public_inputs = Self::construct_public_inputs(
			chain_id,
			nullifier_hash,
			roots,
			recipient,
			relayer,
			fee,
			refund,
			commitment,
		);

<<<<<<< HEAD
		Ok((mc, leaf, nullifier_hash, root, public_inputs))
=======
		Ok((mc, leaf, nullifier_hash, roots.to_vec(), public_inputs))
>>>>>>> 7f46196b
	}

	#[allow(clippy::too_many_arguments)]
	pub fn setup_circuit_with_privates(
		self,
		chain_id: F,
		secret: F,
		nullifier: F,
		leaves: &[F],
		index: u64,
		roots: [F; M],
		recipient: F,
		relayer: F,
		fee: F,
		refund: F,
		commitment: F,
<<<<<<< HEAD
	) -> Result<(Circuit_x5<F, N, M>, F, F, F, Vec<F>), Error> {
=======
	) -> Result<(Circuit_x5<F, N, M>, F, F, Vec<F>, Vec<F>), Error> {
>>>>>>> 7f46196b
		let arbitrary_input =
			Self::setup_arbitrary_data(recipient, relayer, fee, refund, commitment);
		let (leaf_private, leaf_public, leaf, nullifier_hash) =
			self.setup_leaf_with_privates(chain_id, secret, nullifier)?;
<<<<<<< HEAD
		let (tree, path) = self.setup_tree_and_path(&leaves, index)?;
		let root = tree.root().inner();
		let mut roots_new: [F; M] = [F::default(); M];
		roots_new[0] = root;
		let size_to_copy = if roots.len() > (M - 1) {
			M - 1
		} else {
			roots.len()
		};
		for i in 0..size_to_copy {
			roots_new[i + 1] = roots[i];
		}
		let set_private_inputs = Self::setup_set(&root, &roots_new)?;
=======
		let (_, path) = self.setup_tree_and_path(&leaves, index)?;
>>>>>>> 7f46196b

		let mc = Circuit_x5::new(
			arbitrary_input.clone(),
			leaf_private,
			leaf_public,
			roots,
			self.params4,
			path,
			nullifier_hash,
		);

		let public_inputs = Self::construct_public_inputs(
			chain_id,
			nullifier_hash,
			roots,
			recipient,
			relayer,
			fee,
			refund,
			commitment,
		);

<<<<<<< HEAD
		Ok((mc, leaf, nullifier_hash, root, public_inputs))
=======
		Ok((mc, leaf, nullifier_hash, roots.to_vec(), public_inputs))
>>>>>>> 7f46196b
	}

	pub fn setup_random_circuit<R: Rng>(
		self,
		rng: &mut R,
<<<<<<< HEAD
	) -> Result<(Circuit_x5<F, N, M>, F, F, F, Vec<F>), Error> {
		let chain_id = F::rand(rng);

		let roots = Vec::new();
=======
	) -> Result<(Circuit_x5<F, N, M>, F, F, Vec<F>, Vec<F>), Error> {
		let chain_id = F::rand(rng);

		let roots = [F::rand(rng); M];
>>>>>>> 7f46196b
		let recipient = F::rand(rng);
		let relayer = F::rand(rng);
		let fee = F::rand(rng);
		let refund = F::rand(rng);
		let commitment = F::rand(rng);

		let (leaf_privates, _leaf_public, leaf_hash, ..) = self.setup_leaf(chain_id, rng).unwrap();
		let secret = leaf_privates.secret();
		let nullifier = leaf_privates.nullifier();
		let leaves = vec![leaf_hash];
		let index = 0;

		self.setup_circuit_with_privates(
<<<<<<< HEAD
			chain_id, secret, nullifier, &leaves, index, &roots, recipient, relayer, fee, refund,
=======
			chain_id, secret, nullifier, &leaves, index, roots, recipient, relayer, fee, refund,
>>>>>>> 7f46196b
			commitment,
		)
	}

	pub fn setup_circuit_with_privates_raw(
		self,
		chain_id: u128,
		secret: Vec<u8>,
		nullifier: Vec<u8>,
		leaves: Vec<Vec<u8>>,
		index: u64,
		roots: [Vec<u8>; M],
		recipient: Vec<u8>,
		relayer: Vec<u8>,
		commitment: Vec<u8>,
		fee: u128,
		refund: u128,
<<<<<<< HEAD
	) -> Result<(Circuit_x5<F, N, M>, Vec<u8>, Vec<u8>, Vec<u8>, Vec<Vec<u8>>), Error> {
		let chain_id_f = F::from_le_bytes_mod_order(&chain_id);
=======
	) -> Result<
		(
			Circuit_x5<F, N, M>,
			Vec<u8>,
			Vec<u8>,
			Vec<Vec<u8>>,
			Vec<Vec<u8>>,
		),
		Error,
	> {
		let chain_id_f = F::from(chain_id);
>>>>>>> 7f46196b
		let secret_f = F::from_le_bytes_mod_order(&secret);
		let nullifier_f = F::from_le_bytes_mod_order(&nullifier);
		let leaves_f: Vec<F> = leaves
			.iter()
			.map(|x| F::from_le_bytes_mod_order(x))
			.collect();
		let mut roots_f: [F; M] = [F::default(); M];
		for i in 0..M {
			roots_f[i] = F::from_le_bytes_mod_order(&roots[i]);
		}
		let recipient_f = F::from_le_bytes_mod_order(&recipient);
		let relayer_f = F::from_le_bytes_mod_order(&relayer);
		let commitment_f = F::from_le_bytes_mod_order(&commitment);
		let fee_f = F::from(fee);
		let refund_f = F::from(refund);

		let (mc, leaf, nullifier_hash, roots, public_inputs) = self.setup_circuit_with_privates(
			chain_id_f,
			secret_f,
			nullifier_f,
			&leaves_f,
			index,
			roots_f,
			recipient_f,
			relayer_f,
			fee_f,
			refund_f,
			commitment_f,
		)?;

		let leaf_raw = leaf.into_repr().to_bytes_le();
		let nullifier_hash_raw = nullifier_hash.into_repr().to_bytes_le();
		let roots_raw = roots.iter().map(|x| x.into_repr().to_bytes_le()).collect();
		let public_inputs_raw: Vec<Vec<u8>> = public_inputs
			.iter()
			.map(|x| x.into_repr().to_bytes_le())
			.collect();

		Ok((
			mc,
			leaf_raw,
			nullifier_hash_raw,
			roots_raw,
			public_inputs_raw,
		))
	}

	pub fn setup_tree(&self, leaves: &[F]) -> Result<Tree_x5<F>, Error> {
		let inner_params = Rc::new(self.params3.clone());
		let mt = Tree_x5::new_sequential(inner_params, Rc::new(()), leaves)?;
		Ok(mt)
	}

	pub fn setup_tree_and_path(
		&self,
		leaves: &[F],
		index: u64,
	) -> Result<(Tree_x5<F>, Path<TreeConfig_x5<F>, N>), Error> {
		// Making the merkle tree
		let mt = self.setup_tree(leaves)?;
		// Getting the proof path
		let path = mt.generate_membership_proof(index);

		Ok((mt, path))
	}
}<|MERGE_RESOLUTION|>--- conflicted
+++ resolved
@@ -84,11 +84,7 @@
 	curve: Curve,
 	secret_bytes: Vec<u8>,
 	nullfier_bytes: Vec<u8>,
-<<<<<<< HEAD
-	chain_id_bytes: Vec<u8>,
-=======
 	chain_id: u128,
->>>>>>> 7f46196b
 ) -> Result<(Vec<u8>, Vec<u8>), Error> {
 	let params5 = setup_params_x5_4::<F>(curve);
 
@@ -128,11 +124,7 @@
 	refund: u128,
 	pk: Vec<u8>,
 	rng: &mut R,
-<<<<<<< HEAD
-) -> Result<(Vec<u8>, Vec<u8>, Vec<u8>, Vec<u8>, Vec<Vec<u8>>), Error> {
-=======
 ) -> Result<(Vec<u8>, Vec<u8>, Vec<u8>, Vec<Vec<u8>>, Vec<Vec<u8>>), Error> {
->>>>>>> 7f46196b
 	let params3 = setup_params_x5_3::<E::Fr>(curve);
 	let params4 = setup_params_x5_4::<E::Fr>(curve);
 	let prover = AnchorProverSetupBn254_30::new(params3, params4);
@@ -188,13 +180,6 @@
 		Self { params3, params4 }
 	}
 
-<<<<<<< HEAD
-	pub fn setup_set(root: &F, roots: &[F; M]) -> Result<SetMembershipPrivate<F, M>, Error> {
-		TestSetMembership::generate_secrets(root, roots)
-	}
-
-=======
->>>>>>> 7f46196b
 	pub fn setup_arbitrary_data(
 		recipient: F,
 		relayer: F,
@@ -240,20 +225,11 @@
 		let nullifier_hash = public_inputs[1];
 		let offset = 2 + M;
 		let roots = public_inputs[2..offset].to_vec();
-<<<<<<< HEAD
-		let root = public_inputs[offset + 1];
-		let recipient = public_inputs[offset + 2];
-		let relayer = public_inputs[offset + 3];
-		let fee = public_inputs[offset + 4];
-		let refund = public_inputs[offset + 5];
-		let commitments = public_inputs[offset + 6];
-=======
 		let recipient = public_inputs[offset + 1];
 		let relayer = public_inputs[offset + 2];
 		let fee = public_inputs[offset + 3];
 		let refund = public_inputs[offset + 4];
 		let commitments = public_inputs[offset + 5];
->>>>>>> 7f46196b
 		(
 			chain_id,
 			nullifier_hash,
@@ -318,33 +294,11 @@
 		refund: F,
 		commitment: F,
 		rng: &mut R,
-<<<<<<< HEAD
-	) -> Result<(Circuit_x5<F, N, M>, F, F, F, Vec<F>), Error> {
-		let arbitrary_input =
-			Self::setup_arbitrary_data(recipient, relayer, fee, refund, commitment);
-		let (leaf_private, leaf_public, leaf, nullifier_hash) = self.setup_leaf(chain_id, rng)?;
-		let mut leaves_new = leaves.to_vec();
-		leaves_new.push(leaf);
-		let (tree, path) = self.setup_tree_and_path(&leaves_new, index)?;
-		let root = tree.root().inner();
-		let mut roots_new: [F; M] = [F::default(); M];
-		roots_new[0] = root;
-		let size_to_copy = if roots.len() > (M - 1) {
-			M - 1
-		} else {
-			roots.len()
-		};
-		for i in 0..size_to_copy {
-			roots_new[i + 1] = roots[i];
-		}
-		let set_private_inputs = Self::setup_set(&root, &roots_new)?;
-=======
 	) -> Result<(Circuit_x5<F, N, M>, F, F, Vec<F>, Vec<F>), Error> {
 		let arbitrary_input =
 			Self::setup_arbitrary_data(recipient, relayer, fee, refund, commitment);
 		let (leaf_private, leaf_public, leaf, nullifier_hash) = self.setup_leaf(chain_id, rng)?;
 		let (_, path) = self.setup_tree_and_path(&leaves, index)?;
->>>>>>> 7f46196b
 
 		let mc = Circuit_x5::new(
 			arbitrary_input.clone(),
@@ -367,11 +321,7 @@
 			commitment,
 		);
 
-<<<<<<< HEAD
-		Ok((mc, leaf, nullifier_hash, root, public_inputs))
-=======
 		Ok((mc, leaf, nullifier_hash, roots.to_vec(), public_inputs))
->>>>>>> 7f46196b
 	}
 
 	#[allow(clippy::too_many_arguments)]
@@ -388,32 +338,12 @@
 		fee: F,
 		refund: F,
 		commitment: F,
-<<<<<<< HEAD
-	) -> Result<(Circuit_x5<F, N, M>, F, F, F, Vec<F>), Error> {
-=======
 	) -> Result<(Circuit_x5<F, N, M>, F, F, Vec<F>, Vec<F>), Error> {
->>>>>>> 7f46196b
 		let arbitrary_input =
 			Self::setup_arbitrary_data(recipient, relayer, fee, refund, commitment);
 		let (leaf_private, leaf_public, leaf, nullifier_hash) =
 			self.setup_leaf_with_privates(chain_id, secret, nullifier)?;
-<<<<<<< HEAD
-		let (tree, path) = self.setup_tree_and_path(&leaves, index)?;
-		let root = tree.root().inner();
-		let mut roots_new: [F; M] = [F::default(); M];
-		roots_new[0] = root;
-		let size_to_copy = if roots.len() > (M - 1) {
-			M - 1
-		} else {
-			roots.len()
-		};
-		for i in 0..size_to_copy {
-			roots_new[i + 1] = roots[i];
-		}
-		let set_private_inputs = Self::setup_set(&root, &roots_new)?;
-=======
 		let (_, path) = self.setup_tree_and_path(&leaves, index)?;
->>>>>>> 7f46196b
 
 		let mc = Circuit_x5::new(
 			arbitrary_input.clone(),
@@ -436,27 +366,16 @@
 			commitment,
 		);
 
-<<<<<<< HEAD
-		Ok((mc, leaf, nullifier_hash, root, public_inputs))
-=======
 		Ok((mc, leaf, nullifier_hash, roots.to_vec(), public_inputs))
->>>>>>> 7f46196b
 	}
 
 	pub fn setup_random_circuit<R: Rng>(
 		self,
 		rng: &mut R,
-<<<<<<< HEAD
-	) -> Result<(Circuit_x5<F, N, M>, F, F, F, Vec<F>), Error> {
-		let chain_id = F::rand(rng);
-
-		let roots = Vec::new();
-=======
 	) -> Result<(Circuit_x5<F, N, M>, F, F, Vec<F>, Vec<F>), Error> {
 		let chain_id = F::rand(rng);
 
 		let roots = [F::rand(rng); M];
->>>>>>> 7f46196b
 		let recipient = F::rand(rng);
 		let relayer = F::rand(rng);
 		let fee = F::rand(rng);
@@ -470,11 +389,7 @@
 		let index = 0;
 
 		self.setup_circuit_with_privates(
-<<<<<<< HEAD
-			chain_id, secret, nullifier, &leaves, index, &roots, recipient, relayer, fee, refund,
-=======
 			chain_id, secret, nullifier, &leaves, index, roots, recipient, relayer, fee, refund,
->>>>>>> 7f46196b
 			commitment,
 		)
 	}
@@ -492,10 +407,6 @@
 		commitment: Vec<u8>,
 		fee: u128,
 		refund: u128,
-<<<<<<< HEAD
-	) -> Result<(Circuit_x5<F, N, M>, Vec<u8>, Vec<u8>, Vec<u8>, Vec<Vec<u8>>), Error> {
-		let chain_id_f = F::from_le_bytes_mod_order(&chain_id);
-=======
 	) -> Result<
 		(
 			Circuit_x5<F, N, M>,
@@ -507,7 +418,6 @@
 		Error,
 	> {
 		let chain_id_f = F::from(chain_id);
->>>>>>> 7f46196b
 		let secret_f = F::from_le_bytes_mod_order(&secret);
 		let nullifier_f = F::from_le_bytes_mod_order(&nullifier);
 		let leaves_f: Vec<F> = leaves
