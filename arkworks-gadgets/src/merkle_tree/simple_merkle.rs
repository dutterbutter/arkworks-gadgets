use super::{is_left_child, is_root, left_child, parent, right_child, sibling, tree_height};
use crate::poseidon::field_hasher::FieldHasher;
use ark_crypto_primitives::Error;
use ark_ff::PrimeField;
use ark_std::{
<<<<<<< HEAD
	collections::{BTreeMap, BTreeSet},
	marker::PhantomData,
};
=======
	borrow::ToOwned,
	collections::{BTreeMap, BTreeSet},
	marker::PhantomData,
};

#[derive(Debug)]
pub enum MerkleError {
	InvalidLeaf,
	InvalidPathNodes,
}

impl core::fmt::Display for MerkleError {
	fn fmt(&self, f: &mut core::fmt::Formatter<'_>) -> core::fmt::Result {
		let msg = match self {
			MerkleError::InvalidLeaf => "Invalid leaf".to_owned(),
			MerkleError::InvalidPathNodes => "Path nodes are not consistent".to_owned(),
		};
		write!(f, "{}", msg)
	}
}

impl ark_std::error::Error for MerkleError {}
>>>>>>> 9a9fb34e

// Path
#[derive(Clone)]
pub struct Path<F: PrimeField, H: FieldHasher<F>, const N: usize> {
	pub path: [(F, F); N],
	_marker: PhantomData<H>,
}

impl<F: PrimeField, H: FieldHasher<F>, const N: usize> Path<F, H, N> {
	/// Takes in an expected `root_hash` and leaf-level data (i.e. hashes of
	/// secrets) for a leaf and checks that the leaf belongs to a tree having
	/// the expected hash.
	pub fn check_membership(&self, root_hash: &F, leaf: &F, hasher: &H) -> Result<bool, Error> {
		let root = self.calculate_root(leaf, hasher)?;
		Ok(root == *root_hash)
	}

	/// Assumes leaf contains leaf-level data, i.e. hashes of secrets
	/// stored on leaf-level.
	pub fn calculate_root(&self, leaf: &F, hasher: &H) -> Result<F, Error> {
		if *leaf != self.path[0].0 && *leaf != self.path[0].1 {
			return Err(MerkleError::InvalidLeaf.into());
		}

		let mut prev = *leaf;
		// Check levels between leaf level and root
		for &(ref left_hash, ref right_hash) in &self.path {
			if &prev != left_hash && &prev != right_hash {
				return Err(MerkleError::InvalidPathNodes.into());
			}
			prev = hasher.hash_two(left_hash, right_hash)?;
		}

		Ok(prev)
	}

	/// Given leaf data determine what the index of this leaf must be
	/// in the Merkle tree it belongs to.  Before doing so check that the leaf
	/// does indeed belong to a tree with the given `root_hash`
	pub fn get_index(&self, root_hash: &F, leaf: &F, hasher: &H) -> Result<F, Error> {
		if !self.check_membership(root_hash, leaf, hasher)? {
			return Err(MerkleError::InvalidLeaf.into());
		}

		let mut prev = *leaf;
		let mut index = F::zero();
		let mut twopower = F::one();
		// Check levels between leaf level and root
		for &(ref left_hash, ref right_hash) in &self.path {
			// Check if the previous hash is for a left node or right node
			if &prev != left_hash {
				index += twopower;
			}
			twopower = twopower + twopower;
			prev = hasher.hash_two(left_hash, right_hash)?;
		}

		Ok(index)
	}
}

// Merkle sparse tree
// We wanted the "default" or "empty" leaf to be specified as a constant in
// the struct's trait bounds but arrays are not allowed as constants.  Instead
// all constructor functions take in a default/empty leaf argument.
pub struct SparseMerkleTree<F: PrimeField, H: FieldHasher<F>, const N: usize> {
	/// data of the tree
	pub tree: BTreeMap<u64, F>,
	empty_hashes: [F; N],
	_marker: PhantomData<H>,
}

impl<F: PrimeField, H: FieldHasher<F>, const N: usize> SparseMerkleTree<F, H, N> {
	/// Takes a collection of leaf data (hashes of secrets), inserts
	/// these hashes at leaf level, and propagates the changes up the tree to
	/// the root.
	pub fn insert_batch(&mut self, leaves: &BTreeMap<u32, F>, hasher: &H) -> Result<(), Error> {
		let last_level_index: u64 = (1u64 << N) - 1;

		let mut level_idxs: BTreeSet<u64> = BTreeSet::new();
		for (i, leaf) in leaves {
			let true_index = last_level_index + (*i as u64);
			self.tree.insert(true_index, *leaf);
			level_idxs.insert(parent(true_index).unwrap());
		}

		for level in 0..N {
			let mut new_idxs: BTreeSet<u64> = BTreeSet::new();
			for i in level_idxs {
				let left_index = left_child(i);
				let right_index = right_child(i);

				let empty_hash = self.empty_hashes[level].clone();
				let left = self.tree.get(&left_index).unwrap_or(&empty_hash);
				let right = self.tree.get(&right_index).unwrap_or(&empty_hash);
				#[allow(mutable_borrow_reservation_conflict)]
				self.tree.insert(i, hasher.hash_two(left, right)?);

				let parent = match parent(i) {
					Some(i) => i,
					None => break,
				};
				new_idxs.insert(parent);
			}
			level_idxs = new_idxs;
		}

		Ok(())
	}

	pub fn new(leaves: &BTreeMap<u32, F>, hasher: &H, empty_leaf: &[u8]) -> Result<Self, Error> {
		// Ensure the tree can hold this many leaves
		let last_level_size = leaves.len().next_power_of_two();
		let tree_size = 2 * last_level_size - 1;
		let tree_height = tree_height(tree_size as u64);
		assert!(tree_height <= N as u32);

		// Initialize the merkle tree
		let tree: BTreeMap<u64, F> = BTreeMap::new();
		let empty_hashes = gen_empty_hashes(hasher, empty_leaf)?;

		let mut smt = SparseMerkleTree::<F, H, N> {
			tree,
			empty_hashes,
			_marker: PhantomData,
		};
		smt.insert_batch(leaves, hasher)?;

		Ok(smt)
	}

	pub fn new_sequential(leaves: &[F], hasher: &H, empty_leaf: &[u8]) -> Result<Self, Error> {
		let pairs: BTreeMap<u32, F> = leaves
			.iter()
			.enumerate()
			.map(|(i, l)| (i as u32, l.clone()))
			.collect();
		let smt = Self::new(&pairs, hasher, empty_leaf)?;

		Ok(smt)
	}

	pub fn root(&self) -> F {
		self.tree
			.get(&0)
			.cloned()
			.unwrap_or(*self.empty_hashes.last().unwrap())
	}

	/// Give the path leading from the leaf at `index` up to the root.  This is
	/// a "proof" in the sense of "valid path in a Merkle tree", not a ZK
	/// argument.
	pub fn generate_membership_proof(&self, index: u64) -> Path<F, H, N> {
		let mut path = [(F::zero(), F::zero()); N];

		let tree_index = convert_index_to_last_level(index, N);

		// Iterate from the leaf up to the root, storing all intermediate hash values.
		let mut current_node = tree_index;
		let mut level = 0;
		while !is_root(current_node) {
			let sibling_node = sibling(current_node).unwrap();

			let empty_hash = &self.empty_hashes[level];

			let current = self
				.tree
				.get(&current_node)
				.cloned()
				.unwrap_or_else(|| empty_hash.clone());
			let sibling = self
				.tree
				.get(&sibling_node)
				.cloned()
				.unwrap_or_else(|| empty_hash.clone());

			if is_left_child(current_node) {
				path[level] = (current, sibling);
			} else {
				path[level] = (sibling, current);
			}
			current_node = parent(current_node).unwrap();
			level += 1;
		}

		Path {
			path,
			_marker: PhantomData,
		}
	}
}

pub fn gen_empty_hashes<F: PrimeField, H: FieldHasher<F>, const N: usize>(
	hasher: &H,
	default_leaf: &[u8],
) -> Result<[F; N], Error> {
	let mut empty_hashes = [F::zero(); N];

	// let mut empty_hash =
	// hasher.hash(&[F::from_le_bytes_mod_order(default_leaf)])?;
	let mut empty_hash = F::from_le_bytes_mod_order(default_leaf);
	empty_hashes[0] = empty_hash;

	for i in 1..N {
		empty_hash = hasher.hash_two(&empty_hash, &empty_hash)?;
		empty_hashes[i] = empty_hash;
	}

	Ok(empty_hashes)
}

fn convert_index_to_last_level(index: u64, height: usize) -> u64 {
	index + (1u64 << height) - 1
}

#[cfg(test)]
mod test {
	use super::{gen_empty_hashes, SparseMerkleTree};
	use crate::poseidon::field_hasher::{FieldHasher, Poseidon};
	use ark_bls12_381::Fq;
	use ark_ff::{BigInteger, PrimeField, UniformRand};
	use ark_std::{collections::BTreeMap, test_rng};
	use arkworks_utils::utils::{
		common::{setup_params_x5_3, Curve},
		parse_vec,
	};

	type BLSHash = Poseidon<Fq>;

	//helper to change leaves array to BTreeMap and then create SMT
	fn create_merkle_tree<F: PrimeField, H: FieldHasher<F>, const N: usize>(
		hasher: H,
		leaves: &[F],
		default_leaf: &[u8],
	) -> SparseMerkleTree<F, H, N> {
		let pairs: BTreeMap<u32, F> = leaves
			.iter()
			.enumerate()
			.map(|(i, l)| (i as u32, *l))
			.collect();
		let smt = SparseMerkleTree::<F, H, N>::new(&pairs, &hasher, default_leaf).unwrap();

		smt
	}

	#[test]
	fn should_create_tree_poseidon() {
		let rng = &mut test_rng();
		let curve = Curve::Bls381;

		let params = setup_params_x5_3(curve);
		let poseidon = Poseidon::new(params);
		let default_leaf = [0u8; 32];
		let leaves = [Fq::rand(rng), Fq::rand(rng), Fq::rand(rng)];
		const HEIGHT: usize = 3;
		let smt =
			create_merkle_tree::<Fq, BLSHash, HEIGHT>(poseidon.clone(), &leaves, &default_leaf);

		let root = smt.root();

		let empty_hashes =
			gen_empty_hashes::<Fq, BLSHash, HEIGHT>(&poseidon, &default_leaf).unwrap();
		let hash1 = leaves[0];
		let hash2 = leaves[1];
		let hash3 = leaves[2];

		let hash12 = poseidon.hash_two(&hash1, &hash2).unwrap();
		let hash34 = poseidon.hash_two(&hash3, &empty_hashes[0]).unwrap();

		let hash1234 = poseidon.hash_two(&hash12, &hash34).unwrap();
		let calc_root = poseidon.hash_two(&hash1234, &empty_hashes[2]).unwrap();

		assert_eq!(root, calc_root);
	}

	#[test]
	fn should_generate_and_validate_proof_poseidon() {
		let rng = &mut test_rng();
		let curve = Curve::Bls381;

		let params = setup_params_x5_3(curve);
		let poseidon = Poseidon::new(params);
		let default_leaf = [0u8; 32];
		let leaves = [Fq::rand(rng), Fq::rand(rng), Fq::rand(rng)];
		const HEIGHT: usize = 3;
		let smt =
			create_merkle_tree::<Fq, BLSHash, HEIGHT>(poseidon.clone(), &leaves, &default_leaf);

		let proof = smt.generate_membership_proof(0);

		let res = proof
			.check_membership(&smt.root(), &leaves[0], &poseidon)
			.unwrap();
		assert!(res);
	}

	#[test]
	fn should_find_the_index_poseidon() {
		let rng = &mut test_rng();
		let curve = Curve::Bls381;

		let params = setup_params_x5_3(curve);
		let poseidon = Poseidon::new(params);
		let default_leaf = [0u8; 32];
		let leaves = [Fq::rand(rng), Fq::rand(rng), Fq::rand(rng)];
		const HEIGHT: usize = 3;
		let smt =
			create_merkle_tree::<Fq, BLSHash, HEIGHT>(poseidon.clone(), &leaves, &default_leaf);

		let index = 2;

		let proof = smt.generate_membership_proof(index);

		let res = proof
			.get_index(&smt.root(), &leaves[index as usize], &poseidon)
			.unwrap();
		let desired_res = Fq::from(index);

		assert_eq!(res, desired_res);
	}

	// Backwards-compatibility tests:
	use crate::{
		identity::CRH as IdentityCRH,
		merkle_tree::{Config, SparseMerkleTree as OldSparseMerkleTree},
		poseidon::CRH as PoseidonCRH,
	};
	use ark_crypto_primitives::crh::CRH;
	use ark_ff::ToBytes;
	use ark_std::rc::Rc;

	type SMTCRH = PoseidonCRH<Fq>;
	type IdCRH = IdentityCRH<Fq>;

	#[derive(Clone, Debug, Eq, PartialEq)]
	struct SMTConfig;
	impl Config for SMTConfig {
		type H = SMTCRH;
		type LeafH = IdCRH;

		const HEIGHT: u8 = 3;
	}

	// Helper function to create a Merkle tree in the old way:
	fn create_old_merkle_tree<L: Default + ToBytes + Copy, C: Config>(
		inner_params: Rc<<C::H as CRH>::Parameters>,
		leaf_params: Rc<<C::LeafH as CRH>::Parameters>,
		leaves: &[L],
	) -> OldSparseMerkleTree<C> {
		let pairs: BTreeMap<u32, L> = leaves
			.iter()
			.enumerate()
			.map(|(i, l)| (i as u32, *l))
			.collect();
		let smt = OldSparseMerkleTree::<C>::new(inner_params, leaf_params, &pairs).unwrap();

		smt
	}

	#[test]
	fn should_create_trees_with_same_root_poseidon() {
		// Common to both
		let rng = &mut test_rng();
		let curve = Curve::Bls381;

		let params = setup_params_x5_3(curve);

		let leaves = [Fq::rand(rng), Fq::rand(rng), Fq::rand(rng)];

		// Specific to old method
		let inner_params = Rc::new(params.clone());
		let leaf_params = Rc::new(());

		let old_smt = create_old_merkle_tree::<Fq, SMTConfig>(
			inner_params.clone(),
			leaf_params.clone(),
			&leaves.to_vec(),
		);

		let old_root = old_smt.root().inner();

		// Now generate tree in new method

		let poseidon = Poseidon::new(params.clone());
		let default_leaf = [0u8; 0];
		const HEIGHT: usize = 3;

		let smt =
			create_merkle_tree::<Fq, BLSHash, HEIGHT>(poseidon.clone(), &leaves, &default_leaf);

		let root = smt.root();

		assert_eq!(root, old_root);
	}

	use ark_bn254::Fr as Bn254Fr;

	#[test]
	fn compare_with_solidity_empty_hashes() {
		// These are taken from protocol-solidity/contracts/trees/MerkleTreePoseidon.sol
		let solidity_empty_hashes_hex = vec![
			"0x2fe54c60d3acabf3343a35b6eba15db4821b340f76e741e2249685ed4899af6c",
			"0x13e37f2d6cb86c78ccc1788607c2b199788c6bb0a615a21f2e7a8e88384222f8",
			"0x217126fa352c326896e8c2803eec8fd63ad50cf65edfef27a41a9e32dc622765",
			"0x0e28a61a9b3e91007d5a9e3ada18e1b24d6d230c618388ee5df34cacd7397eee",
			"0x27953447a6979839536badc5425ed15fadb0e292e9bc36f92f0aa5cfa5013587",
			"0x194191edbfb91d10f6a7afd315f33095410c7801c47175c2df6dc2cce0e3affc",
			"0x1733dece17d71190516dbaf1927936fa643dc7079fc0cc731de9d6845a47741f",
			"0x267855a7dc75db39d81d17f95d0a7aa572bf5ae19f4db0e84221d2b2ef999219",
			"0x1184e11836b4c36ad8238a340ecc0985eeba665327e33e9b0e3641027c27620d",
			"0x0702ab83a135d7f55350ab1bfaa90babd8fc1d2b3e6a7215381a7b2213d6c5ce",
			"0x2eecc0de814cfd8c57ce882babb2e30d1da56621aef7a47f3291cffeaec26ad7",
			"0x280bc02145c155d5833585b6c7b08501055157dd30ce005319621dc462d33b47",
			"0x045132221d1fa0a7f4aed8acd2cbec1e2189b7732ccb2ec272b9c60f0d5afc5b",
			"0x27f427ccbf58a44b1270abbe4eda6ba53bd6ac4d88cf1e00a13c4371ce71d366",
			"0x1617eaae5064f26e8f8a6493ae92bfded7fde71b65df1ca6d5dcec0df70b2cef",
			"0x20c6b400d0ea1b15435703c31c31ee63ad7ba5c8da66cec2796feacea575abca",
			"0x09589ddb438723f53a8e57bdada7c5f8ed67e8fece3889a73618732965645eec",
			"0x0064b6a738a5ff537db7b220f3394f0ecbd35bfd355c5425dc1166bf3236079b",
			"0x095de56281b1d5055e897c3574ff790d5ee81dbc5df784ad2d67795e557c9e9f",
			"0x11cf2e2887aa21963a6ec14289183efe4d4c60f14ecd3d6fe0beebdf855a9b63",
			"0x2b0f6fc0179fa65b6f73627c0e1e84c7374d2eaec44c9a48f2571393ea77bcbb",
			"0x16fdb637c2abf9c0f988dbf2fd64258c46fb6a273d537b2cf1603ea460b13279",
			"0x21bbd7e944f6124dad4c376df9cc12e7ca66e47dff703ff7cedb1a454edcf0ff",
			"0x2784f8220b1c963e468f590f137baaa1625b3b92a27ad9b6e84eb0d3454d9962",
			"0x16ace1a65b7534142f8cc1aad810b3d6a7a74ca905d9c275cb98ba57e509fc10",
			"0x2328068c6a8c24265124debd8fe10d3f29f0665ea725a65e3638f6192a96a013",
			"0x2ddb991be1f028022411b4c4d2c22043e5e751c120736f00adf54acab1c9ac14",
			"0x0113798410eaeb95056a464f70521eb58377c0155f2fe518a5594d38cc209cc0",
			"0x202d1ae61526f0d0d01ef80fb5d4055a7af45721024c2c24cffd6a3798f54d50",
			"0x23ab323453748129f2765f79615022f5bebd6f4096a796300aab049a60b0f187",
			"0x1f15585f8947e378bcf8bd918716799da909acdb944c57150b1eb4565fda8aa0",
			"0x1eb064b21055ac6a350cf41eb30e4ce2cb19680217df3a243617c2838185ad06",
		];
		let solidity_empty_hashes: Vec<Bn254Fr> = parse_vec(solidity_empty_hashes_hex);

		// Generate again with this module's functions
		let curve = Curve::Bn254;
		let params = setup_params_x5_3::<Bn254Fr>(curve);
		let poseidon = Poseidon::<Bn254Fr>::new(params.clone());

		let default_leaf_hex =
			vec!["0x2fe54c60d3acabf3343a35b6eba15db4821b340f76e741e2249685ed4899af6c"];
		let default_leaf_scalar: Vec<Bn254Fr> = parse_vec(default_leaf_hex);
		let default_leaf_vec = default_leaf_scalar[0].into_repr().to_bytes_le();
		let empty_hashes =
			gen_empty_hashes::<Bn254Fr, _, 32usize>(&poseidon, &default_leaf_vec[..]).unwrap();

		assert_eq!(empty_hashes.to_vec(), solidity_empty_hashes);
	}
}<|MERGE_RESOLUTION|>--- conflicted
+++ resolved
@@ -3,11 +3,6 @@
 use ark_crypto_primitives::Error;
 use ark_ff::PrimeField;
 use ark_std::{
-<<<<<<< HEAD
-	collections::{BTreeMap, BTreeSet},
-	marker::PhantomData,
-};
-=======
 	borrow::ToOwned,
 	collections::{BTreeMap, BTreeSet},
 	marker::PhantomData,
@@ -30,7 +25,6 @@
 }
 
 impl ark_std::error::Error for MerkleError {}
->>>>>>> 9a9fb34e
 
 // Path
 #[derive(Clone)]
