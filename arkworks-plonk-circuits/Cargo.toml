--- conflicted
+++ resolved
@@ -15,11 +15,7 @@
 ark-crypto-primitives = { version = "^0.3.0", features = ["r1cs"], default-features = false }
 ark-ff = { version = "^0.3.0", default-features = false }
 ark-std = { version = "^0.3.0", default-features = false }
-<<<<<<< HEAD
-ark-plonk = { rev = "7b8298ea16fd4b67220d3ff5c95053e171200e48", git = "https://github.com/rust-zkp/ark-plonk", default-features = false }
-=======
 ark-plonk = { version = "^0.8", git = "https://github.com/ZK-Garage/plonk", default-features = false }
->>>>>>> ad54238d
 
 ark-poly-commit = { version = "^0.3.0", default-features = false }
 ark-poly = { version = "^0.3.0", default-features = false }
